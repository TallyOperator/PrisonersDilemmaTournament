<!DOCTYPE html>
<html>
    <head>
        <title>Prisoner's Dilemma Viewer</title>
        <meta charset="utf-8" />
        <link rel="preconnect" href="https://fonts.gstatic.com" />
        <link
            href="https://fonts.googleapis.com/css2?family=Roboto+Mono&display=swap"
            rel="stylesheet"
        />
        <style>
            html,
            body {
                width: 100%;
                height: 100%;
                font-family: sans-serif;
            }

            body {
                font-family: 'Roboto Mono', monospace;
                color: #f7f1ff;
                background-color: #222222;
                display: flex;
                margin: 0;
            }

            h4 {
                font-weight: normal;
                color: #8b888f;
                margin: 0;
            }

            #container {
                margin: 0 1em;
                display: flex;
            }

            .scoreboard-container {
                overflow: auto;
                flex: 1 0 auto;
            }

            .scoreboard {
                border-spacing: 0;
                border: none;
                border-collapse: collapse;
                padding-right: 1em;
            }

            .scoreboard tr:nth-child(even) {
                background-color: #191919;
            }

            .scoreboard td {
                padding: 0.1em 0.7em;
            }

            .rank {
                color: #8b888f;
            }

            .avg-score {
                color: #42d4e6;
                text-align: right;
            }

            .results {
                width: 100%;
                text-align: left;
                display: flex;
                flex-direction: column;
            }

            .controls {
                padding: 1em 0.5em;
                flex: 0 0 auto;
            }

            .results-container {
                overflow: auto;
                flex: 1 1 auto;
                background-color: #191919;
            }

            .result {
                margin: 0 0.5em 1em 0.5em;
            }

            .result:first-child {
                margin-top: 1em;
            }

            .history {
                border-spacing: 1px;
                border-collapse: collapse;
                margin: 0 2em;
            }

            .history th {
                text-align: left;
            }

            .round-score,
            .round-strategy {
                white-space: nowrap;
            }

            .round-strategy {
                width: 25em;
                overflow-x: hidden;
            }

            .round-score {
                font-style: italic;
                text-align: right;
                padding-right: 2em;
            }

            .defect,
            .cooperate {
                width: 1em;
                height: 1em;
                box-shadow: 0 0 1px #000000;
            }

            .defect {
                background-color: #e23030;
            }

            .cooperate {
                background-color: #213a2c;
            }
        </style>
    </head>
    <body>
        <div id="container"></div>
        <script type="module">
            import {
                html,
                render,
                Component,
            } from 'https://unpkg.com/htm/preact/standalone.module.js';

            const { results, strategies } = $results;

            const storageVersion = localStorage.getItem('version');
            if (storageVersion !== '1') {
                localStorage.clear();
                localStorage.setItem('version', '1');
            }

            const enableViewStrategy =
                localStorage.getItem('enableViewStrategy') !== 'false';
            let viewedStrategy = localStorage.getItem('viewedStrategy');
            if (
                !viewedStrategy ||
                !strategies.some((strategy) => strategy.name === viewedStrategy)
            ) {
                let bestStrategy = null;
                let bestStrategyScore = -Infinity;
                for (const strategy of strategies) {
                    if (strategy.score > bestStrategyScore) {
                        bestStrategy = strategy;
                        bestStrategyScore = strategy.score;
                    }
                }
                viewedStrategy = bestStrategy.name;
            }
            const sortOrder = localStorage.getItem('sortOrder') || 'run-order';

            const advantageMapStyle = document.createElement('style');
            advantageMapStyle.innerHTML = ` 
                .defect-win {
                    background-color: #f5e42b;
                }

                .coop-tie {
                    background-color: #213a2c;
                }

                .defect-tie {
                    background-color: #e23030;
                }

                .coop-loose {
                    background-color: #0b2d22;
                }
            `;
            const enableAdvantageMap =
                localStorage.getItem('enableAdvantageMap') !== 'false';
            if (enableAdvantageMap) {
                document.head.appendChild(advantageMapStyle);
            }
            // const historyToTableCells = history => history.map(action =>
            //    html`<td class="${action === 0 ? 'defect' : 'cooperate'} {}" />`
            // )

            const convertMoveToClass = {
                '00': 'defect-tie',
                '01': 'defect-win',
                10: 'coop-loose',
                11: 'coop-tie',
            };
            const historyToTableCells = (selfHistory, enemyHistory) =>
                selfHistory.map(
                    (action, index) =>
                        html`<td
                            class="${action === 0
                                ? 'defect'
                                : 'cooperate'} ${convertMoveToClass[
                                action.toString() +
                                    enemyHistory[index].toString()
                            ]}"
                        />`
                );
            const Result = ({ playerA, playerB }) => html`
                <div class="result">
                    <h4>${playerA.name} vs ${playerB.name}</h4>
                    <table class="history">
                        <tr>
                            <th class="round-strategy">${playerA.name}</th>
                            <td class="round-score">
                                ${playerA.avgScore.toFixed(3)} ±
                                ${playerA.stdev.toFixed(3)}
                            </td>
                            ${historyToTableCells(
                                playerA.history,
                                playerB.history
                            )}
                        </tr>
                        <tr>
                            <th class="round-strategy">${playerB.name}</th>
                            <td class="round-score">
                                ${playerB.avgScore.toFixed(3)} ±
                                ${playerB.stdev.toFixed(3)}
                            </td>
                            ${historyToTableCells(
                                playerB.history,
                                playerA.history
                            )}
                        </tr>
                    </table>
                </div>
            `;

            class ResultsView extends Component {
                constructor(props) {
                    super(props);

                    this.state = {
                        enableViewStrategy,
                        viewedStrategy,
                        sortOrder,
                        enableAdvantageMap,
                    };

                    this.onSetEnableViewStrategy = this.onSetEnableViewStrategy.bind(
                        this
                    );
                    this.onSetEnableAdvantageMap = this.onSetEnableAdvantageMap.bind(
                        this
                    );
                    this.onSetViewedStrategy = this.onSetViewedStrategy.bind(
                        this
                    );
                    this.onSetSortOrderRunOrder = this.onSetSortOrder.bind(
                        this,
                        'run-order'
                    );
                    this.onSetSortOrderMyScore = this.onSetSortOrder.bind(
                        this,
                        'my-score'
                    );
                    this.onSetSortOrderOpponentScore = this.onSetSortOrder.bind(
                        this,
                        'opponent-score'
                    );
                }

                onSetEnableViewStrategy(event) {
                    this.setState({ enableViewStrategy: event.target.checked });
                    localStorage.setItem(
                        'enableViewStrategy',
                        JSON.stringify(event.target.checked)
                    );
                }

                onSetViewedStrategy(event) {
                    this.setState({ viewedStrategy: event.target.value });
                    localStorage.setItem('viewedStrategy', event.target.value);
                }

                onSetSortOrder(sortOrder) {
                    this.setState({ sortOrder });
                    localStorage.setItem('sortOrder', sortOrder);
                }

                onSetEnableAdvantageMap(event) {
                    if (event.target.checked) {
                        document.head.appendChild(advantageMapStyle);
                    } else if (document.head.contains(advantageMapStyle)) {
                        document.head.removeChild(advantageMapStyle);
                    }
                    localStorage.setItem(
                        'enableAdvantageMap',
                        JSON.stringify(event.target.checked)
                    );
                }

                render() {
                    const viewedStrategyExists =
                        this.state.enableViewStrategy &&
                        strategies.some(
                            (strategy) =>
                                strategy.name === this.state.viewedStrategy
                        );
                    const filteredResults = viewedStrategyExists
                        ? results
                              .filter(
                                  (result) =>
                                      result.playerA.name ===
                                          this.state.viewedStrategy ||
                                      result.playerB.name ===
                                          this.state.viewedStrategy
                              )
                              .sort((first, second) => {
                                  if (this.state.sortOrder === 'run-order')
                                      return 0;
                                  const firstScore =
                                      (first.playerA.name ===
                                          this.state.viewedStrategy) ^
                                      (this.state.sortOrder ===
                                          'opponent-score')
                                          ? first.playerA.avgScore
                                          : first.playerB.avgScore;
                                  const secondScore =
                                      (second.playerA.name ===
                                          this.state.viewedStrategy) ^
                                      (this.state.sortOrder ===
                                          'opponent-score')
                                          ? second.playerA.avgScore
                                          : second.playerB.avgScore;
                                  return secondScore - firstScore;
                              })
                        : results;
                    return html`
<<<<<<< HEAD
                            <div class="results">
                                <div class="controls">
                                    <label><input type="checkbox" checked=${this.state.enableViewStrategy} onChange=${this.onSetEnableViewStrategy} /> FILTER: </label>
                                    <select disabled=${!this.state.enableViewStrategy} onInput=${this.onSetViewedStrategy} value=${this.state.viewedStrategy}>
                                        ${strategies.sort((a, b) => a.name > b.name ? 1 : -1).map(strategy => html`<option value=${strategy.name}>${strategy.name}</option>`)}
                                    </select>
                                    <span> SORT BY: </span>
                                    <label><input
=======
                        <div class="results">
                            <div class="controls">
                                <label
                                    ><input
                                        type="checkbox"
                                        checked=${this.state.enableViewStrategy}
                                        onChange=${this.onSetEnableViewStrategy}
                                    />
                                    FILTER:
                                </label>
                                <select
                                    disabled=${!this.state.enableViewStrategy}
                                    onInput=${this.onSetViewedStrategy}
                                    value=${this.state.viewedStrategy}
                                >
                                    ${strategies.map(
                                        (strategy) =>
                                            html`<option value=${strategy.name}>
                                                ${strategy.name}
                                            </option>`
                                    )}
                                </select>
                                <span> SORT BY: </span>
                                <label
                                    ><input
>>>>>>> b46db2c9
                                        type="radio"
                                        value="run-order"
                                        checked=${this.state.sortOrder ===
                                        'run-order'}
                                        onInput=${this.onSetSortOrderRunOrder}
                                        disabled=${!this.state
                                            .enableViewStrategy}
                                    />Run order
                                </label>
                                <label
                                    ><input
                                        type="radio"
                                        value="my-score"
                                        checked=${this.state.sortOrder ===
                                        'my-score'}
                                        onInput=${this.onSetSortOrderMyScore}
                                        disabled=${!this.state
                                            .enableViewStrategy}
                                    />My score
                                </label>
                                <label
                                    ><input
                                        type="radio"
                                        value="opponent-score"
                                        checked=${this.state.sortOrder ===
                                        'opponent-score'}
                                        onInput=${this
                                            .onSetSortOrderOpponentScore}
                                        disabled=${!this.state
                                            .enableViewStrategy}
                                    />Opponent score
                                </label>
                                <label
                                    ><input
                                        type="checkbox"
                                        checked=${this.state.enableAdvantageMap}
                                        onChange=${this.onSetEnableAdvantageMap}
                                    />
                                    Highlight Cheat/Losses</label
                                >
                            </div>
                            <div class="results-container">
                                ${filteredResults.map(
                                    (result) => html`<${Result}
                                        playerA=${viewedStrategyExists &&
                                        this.state.viewedStrategy ===
                                            result.playerB.name
                                            ? result.playerB
                                            : result.playerA}
                                        playerB=${viewedStrategyExists &&
                                        this.state.viewedStrategy ===
                                            result.playerB.name
                                            ? result.playerA
                                            : result.playerB}
                                        key=${result.playerA.name +
                                        '_' +
                                        result.playerB.name}
                                    />`
                                )}
                            </div>
                        </div>
                    `;
                }
            }

            const Scoreboard = () => html`
                <div class="scoreboard-container">
                    <table class="scoreboard">
                        <thead>
                            <tr>
                                <td>Rank</td>
                                <td>Strategy</td>
                                <td>Score</td>
                                <td>Avg</td>
                            </tr>
                        </thead>
                        <tbody>
                            ${strategies
                                .slice(0)
                                .sort((a, b) => a.rank - b.rank)
                                .map(
                                    (strategy) => html`
                                        <tr>
                                            <td class="rank">
                                                ${strategy.rank + 1}
                                            </td>
                                            <td>${strategy.name}</td>
                                            <td>
                                                ${strategy.score.toFixed(3)}
                                            </td>
                                            <td class="avg-score">
                                                ${strategy.avgScore.toFixed(3)}
                                            </td>
                                        </tr>
                                    `
                                )}
                        </tbody>
                    </table>
                </div>
            `;

            render(
                html`<${Scoreboard} /><${ResultsView} />`,
                document.getElementById('container')
            );
        </script>
    </body>
</html><|MERGE_RESOLUTION|>--- conflicted
+++ resolved
@@ -344,16 +344,6 @@
                               })
                         : results;
                     return html`
-<<<<<<< HEAD
-                            <div class="results">
-                                <div class="controls">
-                                    <label><input type="checkbox" checked=${this.state.enableViewStrategy} onChange=${this.onSetEnableViewStrategy} /> FILTER: </label>
-                                    <select disabled=${!this.state.enableViewStrategy} onInput=${this.onSetViewedStrategy} value=${this.state.viewedStrategy}>
-                                        ${strategies.sort((a, b) => a.name > b.name ? 1 : -1).map(strategy => html`<option value=${strategy.name}>${strategy.name}</option>`)}
-                                    </select>
-                                    <span> SORT BY: </span>
-                                    <label><input
-=======
                         <div class="results">
                             <div class="controls">
                                 <label
@@ -369,8 +359,9 @@
                                     onInput=${this.onSetViewedStrategy}
                                     value=${this.state.viewedStrategy}
                                 >
-                                    ${strategies.map(
-                                        (strategy) =>
+                                    ${strategies
+                                        .sort((a, b) => a.name > b.name ? 1 : -1)
+                                        .map((strategy) =>
                                             html`<option value=${strategy.name}>
                                                 ${strategy.name}
                                             </option>`
@@ -379,7 +370,6 @@
                                 <span> SORT BY: </span>
                                 <label
                                     ><input
->>>>>>> b46db2c9
                                         type="radio"
                                         value="run-order"
                                         checked=${this.state.sortOrder ===
